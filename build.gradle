--- conflicted
+++ resolved
@@ -1,11 +1,6 @@
 allprojects {
-<<<<<<< HEAD
-  group = 'com.augusttechgroup'
-  version = '0.5.2'
-=======
     group = 'com.augusttechgroup'
     version = '0.7-SNAPSHOT'
->>>>>>> afc0a905
 }
 
 apply from: "idea/idea.gradle"
@@ -115,15 +110,12 @@
                 url 'https://github.com/tlberglund/Ratpack'
             }
         }
-<<<<<<< HEAD
       }
       scm {
         connection 'scm:https://tlberglund@github.com/tlberglund/ratpack'
         developerConnection 'scm:git@github.com:tlberglund/ratpack.git'
         url 'https://github.com/tlberglund/ratpack'
       }
-=======
->>>>>>> afc0a905
     }
 }
 
