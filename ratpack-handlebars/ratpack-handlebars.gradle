--- conflicted
+++ resolved
@@ -20,11 +20,7 @@
 
 dependencies {
   compile project(":ratpack-guice")
-<<<<<<< HEAD
   compile('com.github.jknack:handlebars:4.1.2') {
-=======
-  compile('com.github.jknack:handlebars:4.0.7') {
->>>>>>> 83539e03
     exclude group: "org.slf4j", module: "slf4j-api"
     exclude group: "org.apache.commons", module: "commons-lang3"
   }
