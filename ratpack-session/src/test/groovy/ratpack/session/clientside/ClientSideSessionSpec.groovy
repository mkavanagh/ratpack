/*
 * Copyright 2014 the original author or authors.
 *
 * Licensed under the Apache License, Version 2.0 (the "License");
 * you may not use this file except in compliance with the License.
 * You may obtain a copy of the License at
 *
 *    http://www.apache.org/licenses/LICENSE-2.0
 *
 * Unless required by applicable law or agreed to in writing, software
 * distributed under the License is distributed on an "AS IS" BASIS,
 * WITHOUT WARRANTIES OR CONDITIONS OF ANY KIND, either express or implied.
 * See the License for the specific language governing permissions and
 * limitations under the License.
 */

package ratpack.session.clientside

import com.google.inject.AbstractModule
import ratpack.http.MutableHeaders
import ratpack.http.client.RequestSpec
import ratpack.http.internal.HttpHeaderConstants
import ratpack.server.ServerConfig
import ratpack.session.Session
import ratpack.session.SessionId
import ratpack.session.SessionModule
import ratpack.session.SessionSpec
import spock.lang.Issue

import java.time.Duration

class ClientSideSessionSpec extends SessionSpec {

  private String[] getCookies(String startsWith, String path) {
    getCookies(path).findAll { it.name().startsWith(startsWith)?.value }.toArray()
  }

  final static SUPPORTED_ALGORITHMS = [
    "Blowfish",
    "AES/CBC/NoPadding",
    "AES/CBC/PKCS5Padding",
    "AES/ECB/NoPadding",
    "AES/ECB/PKCS5Padding",
    "DES/CBC/NoPadding",
    "DES/CBC/PKCS5Padding",
    "DES/ECB/NoPadding",
    "DES/ECB/PKCS5Padding",
    "DESede/CBC/NoPadding",
    "DESede/CBC/PKCS5Padding",
    "DESede/ECB/NoPadding",
    "DESede/ECB/PKCS5Padding"
  ]

  static int keyLength(String algorithm) {
    switch (algorithm) {
      case ~/^DESede.*/:
        return 24
      case ~/^DES.*/:
        return 8
      default:
        return 16
    }
  }

  String key
  String token

  def setup() {
    modules << new ClientSideSessionModule() {
      @Override
      protected void defaultConfig(ServerConfig serverConfig, ClientSideSessionConfig config) {
        if (key != null) {
          config.setSecretKey(key)
        }
        if (token != null) {
          config.setSecretToken(token)
        }
      }
    }
    supportsSize = false
  }

  def "session cookies are bounded to path"() {
    given:
    modules.clear()
    bindings {
      module SessionModule, {
        it.path = "/bar"
      }
      module ClientSideSessionModule
    }
    handlers {
      get("foo") { Session session ->
        render session.set("foo", "bar").map { "ok" }
      }
    }

    when:
    get("foo")

    then:
    getCookies("ratpack_session", "/").length == 0
    getCookies("ratpack_session", "/bar").length == 1
    getCookies("ratpack_session", "/foo").length == 0
  }

  def "last access time is set and changed on load or on store"() {
    when:
    handlers {
      get("nosessionaccess") {
        response.send("foo")
      }
      get("store") { Session session ->
        render session.set("foo", "bar").map { "ok" }
      }
      get("load") { Session session ->
        render session.get("foo").map { it.orElse "null" }
      }
    }

    then:
    !get("nosessionaccess").headers.getAll("Set-Cookie").contains("ratpack_lat")
    def values = get("store").headers.getAll("Set-Cookie")
    def value = values.find { it.contains("ratpack_lat") }
    value
    def values2 = get("load").headers.getAll("Set-Cookie")
    def value2 = values2.find { it.contains("ratpack_lat") }
    value2 != value
  }

  def "invalidated session clears session cookies"() {
    given:
    handlers {
      get("foo") { Session session ->
        render session.set("foo", "bar").map { "ok" }
      }
      get("terminate") { Session session ->
        render session.terminate().map { "ok" }
      }
    }

    when:
    get("foo")

    then:
    getCookies("ratpack_session", "/").length == 1

    when:
    get("terminate")

    then:
    getCookies("ratpack_session", "/").length == 0
  }

  def "session partioned by max cookie size"() {
    given:
    handlers {
      get("foo") { Session session ->
        String value = "ab" * 800
        render session.set("foo", value).map { "ok" }
      }
      get("bar") { Session session ->
        render session.set("foo", "bar").map { "ok" }
      }
    }

    when:
    get("foo")

    then:
    getCookies("ratpack_session", "/").length == 2

    when:
    get("bar")

    then:
    getCookies("ratpack_session", "/").length == 1
  }

  def "timed out session invalidates cookies"() {
    given:
    modules.clear()
    bindings {
      module SessionModule
      module ClientSideSessionModule, {
        it.maxInactivityInterval = Duration.ofSeconds(1)
      }
    }
    handlers {
      get("set") { Session session ->
        render session.set("foo", "bar").map { "ok" }
      }
      get("get") { Session session ->
        render session.get("foo").map { it.orElse("null") }
      }
    }

    when:
    get("set")

    then:
    getCookies("ratpack_lat", "/").length == 1
    getCookies("ratpack_session", "/").length == 1

    when:
    sleep(1100)
    get("get")

    then:
    getCookies("ratpack_lat", "/").length == 0
    getCookies("ratpack_session", "/").length == 0
  }

  def "a malformed cookie (#value) results in an empty session"() {
    given:
    handlers {
      get { Session session ->
        render session.keys.map { it.isEmpty().toString() }
      }
    }
    requestSpec { RequestSpec spec ->
      spec.headers { MutableHeaders headers ->
        headers.set(HttpHeaderConstants.COOKIE, "ratpack_session_0=${value}")
      }
    }

    when:
    get()

    then:
    response.body.text == "true"

    where:
    value << [null, '', ' ', '\t', 'foo', '::', ':', 'invalid:sequence', 'a:b:c']
  }

  def "a cookie with bad digest results in empty session"() {
    given:
    handlers {
      get { Session session ->
        render session.keys.map { it.isEmpty().toString() }
      }
    }
    requestSpec { RequestSpec spec ->
      spec.headers { MutableHeaders headers ->
        headers.set(HttpHeaderConstants.COOKIE, 'ratpack_session_0="dmFsdWU9Zm9v:DjZCDssly41x7tzrfXCaLvPuRAM="')
      }
    }
    when:
    get()

    then:
    response.body.text == "true"
  }

  def "session cookies are all HTTPOnly"() {
    when:
    handlers {
      get("foo") { Session session ->
        render session.set("foo", "bar").map { "ok" }
      }
    }

    then:
    def values = get("foo").headers.getAll("Set-Cookie")
    values.findAll { it.contains("JSESSIONID") && it.contains("HTTPOnly") }.size() == 1
    values.findAll { it.contains("ratpack_lat") && it.contains("HTTPOnly") }.size() == 1
    values.findAll { it.contains("ratpack_session") && it.contains("HTTPOnly") }.size() == 1
  }

  def "session cookies are not HTTPOnly, when config.isHttpOnly() is false"() {
    given:
    modules.clear()
    bindings {
      module SessionModule, {
        it.httpOnly = false
      }
      module ClientSideSessionModule
    }
    handlers {
      get("foo") { Session session ->
        render session.set("foo", "bar").map { "ok" }
      }
    }

    when:
    def values = get("foo").headers.getAll("Set-Cookie")

    then:
    values.findAll { it.contains("JSESSIONID") && !it.contains("HTTPOnly") }.size() == 1
    values.findAll { it.contains("ratpack_lat") && !it.contains("HTTPOnly") }.size() == 1
    values.findAll { it.contains("ratpack_session") && !it.contains("HTTPOnly") }.size() == 1
  }

  def "session cookies are secure, when config.isSecure() is true"() {
    given:
    modules.clear()
    bindings {
      module SessionModule, {
        it.secure = true
      }
      module ClientSideSessionModule
    }
    handlers {
      get("foo") { Session session ->
        render session.set("foo", "bar").map { "ok" }
      }
    }

    when:
    def values = get("foo").headers.getAll("Set-Cookie")

    then:
    values.findAll { it.contains("JSESSIONID") && it.contains("Secure") }.size() == 1
    values.findAll { it.contains("ratpack_lat") && it.contains("Secure") }.size() == 1
    values.findAll { it.contains("ratpack_session") && it.contains("Secure") }.size() == 1
  }

  def "can use algorithm #algorithm"() {
    given:
    modules.clear()
    bindings {
      module SessionModule
      module ClientSideSessionModule, {
        it.with {
          secretKey = "a" * keyLength(algorithm)
          cipherAlgorithm = algorithm
        }
      }
    }
    handlers {
      get { Session session ->
        render session.get("value").map { it.orElse("null") }
      }
      post("set/:value") { Session session ->
        render session.set("value", pathTokens.value).map { "ok" }
      }
    }

    expect:
    text == "null"
    postText("set/foo") == "ok"
    text == "foo"

    where:
    algorithm << SUPPORTED_ALGORITHMS
  }

  @Issue("This alogrithms seem to intermittently fail, so we'll be ok if they break")
  def "can use algorithm #algorithm - ok if fails"() {
    given:
    modules.clear()
    bindings {
      module SessionModule
      module ClientSideSessionModule, {
        it.with {
          int length = 16
          switch (algorithm) {
            case ~/^AES.*/:
              length = 16
              break
            case ~/^DESede.*/:
              length = 24
              break
            case ~/^DES.*/:
              length = 8
              break
          }
          secretKey = "a" * length
          cipherAlgorithm = algorithm
        }
      }
    }
    handlers {
      get { Session session ->
        render session.get("value").map { it.orElse("null") }
      }
      post("set/:value") { Session session ->
        render session.set("value", pathTokens.value).map { "ok" }
      }
    }

    expect:
    try {
      text == "null"
      postText("set/foo") == "ok"
      text == "foo"
    } catch (Exception e) {
      e.printStackTrace()
    }

    where:
    algorithm << [
      "DESede/CBC/NoPadding",
    ]
  }

  def "changing the signing token invalidates the session"() {
    when:
    handlers {
      get { Session session ->
        render session.get("value").map { it.orElse("null") }
      }
      get("set/:value") { Session session ->
        session
          .set("value", pathTokens.value)
          .then {
            render pathTokens.value
          }
      }
    }

    then:
    getText("set/bar") == "bar"
    text == "bar"

    when:
    token = "abcdefghi"
    server.reload()

    then:
    text == "null"
  }

  def "changing the encryption key invalidates the session"() {
    when:
    key = "secretsecretsecr"
    handlers {
      get { Session session ->
        render session.get("value").flatMapError {
          session.terminate().flatMap { session.get("value") }
        }.map { it.orElse("null") }
      }
      get("set/:value") { Session session ->
        session
          .set("value", pathTokens.value)
          .then {
            render pathTokens.value
          }
      }
    }

    then:
    getText("set/bar") == "bar"
    text == "bar"

    when:
    key = "secretsecretsecx"
    server.reload()

    then:
    text == "null"
  }

<<<<<<< HEAD
  def "only send 1 last access time cookie"() {
    when:
    handlers {
      get { Session session ->
        session.get("test").nextOp {
          session.set("test", System.currentTimeMillis())
        }.then {
          render "ok"
        }
=======
  def "can disable session ID"() {
    given:
    modules << new AbstractModule() {
      @Override
      protected void configure() {
        bind(SessionId).toInstance(SessionId.empty())
      }
    }

    when:
    handlers {
      get("nosessionaccess") {
        response.send("foo")
      }
      get("store") { Session session ->
        render session.set("foo", "bar").map { "ok" }
      }
      get("load") { Session session ->
        render session.get("foo").map { it.orElse "null" }
>>>>>>> 001bf014
      }
    }

    then:
<<<<<<< HEAD
    getText() == "ok"
    def values = get().headers.getAll("Set-Cookie")
    values.findAll { it.contains("ratpack_lat") }.size() == 1
=======
    def r = get("store")
    r.headers.getAll("Set-Cookie").size() == 2 // last access token and session
    getText("load") == "bar" // session still works
>>>>>>> 001bf014
  }
}<|MERGE_RESOLUTION|>--- conflicted
+++ resolved
@@ -452,7 +452,6 @@
     text == "null"
   }
 
-<<<<<<< HEAD
   def "only send 1 last access time cookie"() {
     when:
     handlers {
@@ -462,7 +461,15 @@
         }.then {
           render "ok"
         }
-=======
+      }
+    }
+    
+    then:
+    getText() == "ok"
+    def values = get().headers.getAll("Set-Cookie")
+    values.findAll { it.contains("ratpack_lat") }.size() == 1
+  }
+  
   def "can disable session ID"() {
     given:
     modules << new AbstractModule() {
@@ -482,19 +489,12 @@
       }
       get("load") { Session session ->
         render session.get("foo").map { it.orElse "null" }
->>>>>>> 001bf014
-      }
-    }
-
-    then:
-<<<<<<< HEAD
-    getText() == "ok"
-    def values = get().headers.getAll("Set-Cookie")
-    values.findAll { it.contains("ratpack_lat") }.size() == 1
-=======
+      }
+    }
+
+    then:
     def r = get("store")
     r.headers.getAll("Set-Cookie").size() == 2 // last access token and session
     getText("load") == "bar" // session still works
->>>>>>> 001bf014
   }
 }