/*
 * Copyright 2016 the original author or authors.
 *
 * Licensed under the Apache License, Version 2.0 (the "License");
 * you may not use this file except in compliance with the License.
 * You may obtain a copy of the License at
 *
 *    http://www.apache.org/licenses/LICENSE-2.0
 *
 * Unless required by applicable law or agreed to in writing, software
 * distributed under the License is distributed on an "AS IS" BASIS,
 * WITHOUT WARRANTIES OR CONDITIONS OF ANY KIND, either express or implied.
 * See the License for the specific language governing permissions and
 * limitations under the License.
 */
apply plugin: "com.gradle.build-scan"

if (project.isCi) {

  buildScan {
    licenseAgreementUrl = 'https://gradle.com/terms-of-service'
    licenseAgree = 'yes'
<<<<<<< HEAD

=======
>>>>>>> ea65f6da
    publishAlways()

    tag "CI"

<<<<<<< HEAD
    def commitId
=======
    def env = System.getenv()

    def commitId = env.REVISION
>>>>>>> ea65f6da
    try {
      commitId = 'git rev-parse --verify HEAD'.execute().text.trim()
    } catch (ignore) {
      // ignore
    }

<<<<<<< HEAD
    link "Source", "https://github.com/ratpack/ratpack/tree/" + commitId

    def env = System.getenv()
=======
    if (commitId) {
      link "Source", "https://github.com/ratpack/ratpack/tree/" + commitId
    }

    if (isSemaphore) {
      link "Semaphore CI", "https://semaphoreci.com/ratpack/ratpack/branches/${env.BRANCH_NAME.replace('.', '-')}/builds/${env.SEMAPHORE_BUILD_NUMBER}"
    }
>>>>>>> ea65f6da
    if (env.SNAP_CI) {
      link "Snap CI", "https://snap-ci.com/ratpack/ratpack/branch/${env.SNAP_BRANCH}/logs/defaultPipeline/${env.SNAP_PIPELINE_COUNTER}/${env.SNAP_STAGE_NAME}" +
        ""
    }

<<<<<<< HEAD

=======
>>>>>>> ea65f6da
  }
}<|MERGE_RESOLUTION|>--- conflicted
+++ resolved
@@ -20,32 +20,19 @@
   buildScan {
     licenseAgreementUrl = 'https://gradle.com/terms-of-service'
     licenseAgree = 'yes'
-<<<<<<< HEAD
-
-=======
->>>>>>> ea65f6da
     publishAlways()
 
     tag "CI"
 
-<<<<<<< HEAD
-    def commitId
-=======
     def env = System.getenv()
 
     def commitId = env.REVISION
->>>>>>> ea65f6da
     try {
       commitId = 'git rev-parse --verify HEAD'.execute().text.trim()
     } catch (ignore) {
       // ignore
     }
 
-<<<<<<< HEAD
-    link "Source", "https://github.com/ratpack/ratpack/tree/" + commitId
-
-    def env = System.getenv()
-=======
     if (commitId) {
       link "Source", "https://github.com/ratpack/ratpack/tree/" + commitId
     }
@@ -53,15 +40,5 @@
     if (isSemaphore) {
       link "Semaphore CI", "https://semaphoreci.com/ratpack/ratpack/branches/${env.BRANCH_NAME.replace('.', '-')}/builds/${env.SEMAPHORE_BUILD_NUMBER}"
     }
->>>>>>> ea65f6da
-    if (env.SNAP_CI) {
-      link "Snap CI", "https://snap-ci.com/ratpack/ratpack/branch/${env.SNAP_BRANCH}/logs/defaultPipeline/${env.SNAP_PIPELINE_COUNTER}/${env.SNAP_STAGE_NAME}" +
-        ""
-    }
-
-<<<<<<< HEAD
-
-=======
->>>>>>> ea65f6da
   }
 }