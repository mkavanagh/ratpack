--- conflicted
+++ resolved
@@ -16,22 +16,15 @@
 
 package org.ratpackframework.routing.internal
 
-<<<<<<< HEAD
-=======
-import org.ratpackframework.responder.Responder
->>>>>>> 1da33177
 import org.ratpackframework.routing.Router
 import org.ratpackframework.routing.RouterBuilderScript
 import org.ratpackframework.script.internal.ScriptRunner
 import org.ratpackframework.templating.TemplateRenderer
-<<<<<<< HEAD
 import org.vertx.java.core.Handler
 import org.vertx.java.core.Vertx
 import org.vertx.java.core.buffer.Buffer
 import org.vertx.java.core.file.FileProps
 import org.vertx.java.core.file.FileSystem
-=======
->>>>>>> 1da33177
 
 import java.util.concurrent.atomic.AtomicLong
 import java.util.concurrent.atomic.AtomicReference
@@ -120,32 +113,11 @@
     }
 
     List<Router> routers = []
-<<<<<<< HEAD
-    def routerBuilder = new RouterBuilder(routers, templateRenderer)
     String string = new String(bytes)
-    new ScriptRunner().run(string, routerBuilder)
+    new ScriptRunner().run(scriptFilePath, string, RouterBuilderScript, getClass().classLoader, false, routers, templateRenderer)
     routerHolder.set(new CompositeRouter(routers))
-=======
-    long lastModified = scriptFile.lastModified()
-    byte[] bytes = scriptFile.bytes
-    String string = new String(bytes)
-    new ScriptRunner().run(scriptFile.name, string, RouterBuilderScript, getClass().classLoader, false, routers, templateRenderer)
-    router.set(new CompositeRouter(routers))
-    this.lastModified.set(lastModified)
-    this.content.set(bytes)
-  }
-
-  private boolean isNeedUpdate() {
-    router.get() == null || isTimestampMismatch() || isContentMismatch()
-  }
-
-  private boolean isTimestampMismatch() {
-    scriptFile.lastModified() != lastModified.get()
-  }
->>>>>>> 1da33177
-
-    lastModifiedHolder.set(lastModifiedTime)
-    contentHolder.set(bytes)
+    this.lastModifiedHolder.set(lastModifiedTime)
+    this.contentHolder.set(bytes)
   }
 
 }